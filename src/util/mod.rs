<<<<<<< HEAD
pub mod dataset;
pub mod duplicates;
pub mod ground_truth;
pub mod recall;
=======
use std::collections::{HashSet, HashMap};

pub mod ground_truth;
pub mod recall;
pub mod duplicates;

pub struct DSU {
    parent: Vec<usize>,
    rank: Vec<usize>,
}

impl DSU {
    /// Create `n` singleton sets: 0, 1, …, n-1.
    pub fn new(n: usize) -> Self {
        DSU {
            parent: (0..n).collect(),
            rank: vec![0; n],
        }
    }

    /// Find the set representative for `x`, compressing paths.
    pub fn find(&mut self, x: usize) -> usize {
        if self.parent[x] != x {
            let root = self.find(self.parent[x]);
            self.parent[x] = root;
        }
        self.parent[x]
    }

    /// Union the sets containing `x` and `y`.
    pub fn union(&mut self, x: usize, y: usize) {
        let mut a = self.find(x);
        let mut b = self.find(y);
        if a == b { return; }

        // attach smaller rank tree under the higher-rank one
        if self.rank[a] < self.rank[b] {
            std::mem::swap(&mut a, &mut b);
        }
        self.parent[b] = a;
        if self.rank[a] == self.rank[b] {
            self.rank[a] += 1;
        }
    }

    /// Check if `x` and `y` are in the same set.
    pub fn same(&mut self, x: usize, y: usize) -> bool {
        self.find(x) == self.find(y)
    }

    pub fn components(&mut self) -> Vec<HashSet<usize>> {
        let n = self.parent.len();
        let mut map: HashMap<usize, HashSet<usize>> = HashMap::new();
        for i in 0..n {
            let root = self.find(i);
            map.entry(root).or_default().insert(i);
        }
        map.into_values().collect()
    }
}
>>>>>>> b6665fee
<|MERGE_RESOLUTION|>--- conflicted
+++ resolved
@@ -1,14 +1,8 @@
-<<<<<<< HEAD
+use std::collections::{HashSet, HashMap};
 pub mod dataset;
 pub mod duplicates;
 pub mod ground_truth;
 pub mod recall;
-=======
-use std::collections::{HashSet, HashMap};
-
-pub mod ground_truth;
-pub mod recall;
-pub mod duplicates;
 
 pub struct DSU {
     parent: Vec<usize>,
@@ -63,5 +57,4 @@
         }
         map.into_values().collect()
     }
-}
->>>>>>> b6665fee
+}